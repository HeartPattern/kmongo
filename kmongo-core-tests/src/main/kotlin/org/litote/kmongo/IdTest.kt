--- conflicted
+++ resolved
@@ -101,7 +101,6 @@
         stringGenerator()
         val article = Article("ok")
         val json = article.json.replace(" ", "")
-<<<<<<< HEAD
         assertTrue(
             json.contains("{\"_id\":\"${article._id}\"")
         )
@@ -111,22 +110,10 @@
         assertTrue(
             json.contains("\"articleIds\":[\"${article._id}\"]")
         )
-=======
-        assertTrue(
-            json.contains("{\"_id\":\"${article._id}\"")
-        )
-        assertTrue(
-            json.contains("\"title\":\"ok\"")
-        )
-        assertTrue(
-            json.contains("\"articleIds\":[\"${article._id}\"]")
-        )
->>>>>>> 210c7727
 
         objectIdGenerator()
         val objectIdArticle = Article("ok")
         val jsonWithObjectId = objectIdArticle.json.replace(" ", "")
-<<<<<<< HEAD
         assertTrue(
             jsonWithObjectId.contains("{\"_id\":{\"$oid\":\"${objectIdArticle._id}\"}")
         )
@@ -134,15 +121,6 @@
             jsonWithObjectId.contains("\"title\":\"ok\"")
         )
         assertTrue(
-=======
-        assertTrue(
-            jsonWithObjectId.contains("{\"_id\":{\"$oid\":\"${objectIdArticle._id}\"}")
-        )
-        assertTrue(
-            jsonWithObjectId.contains("\"title\":\"ok\"")
-        )
-        assertTrue(
->>>>>>> 210c7727
             jsonWithObjectId.contains("\"articleIds\":[{\"$oid\":\"${objectIdArticle._id}\"}]")
         )
     }
@@ -222,8 +200,6 @@
         article3Col.insertOne(a)
         assertEquals(a, article3Col.findOne("{_id:{${MongoOperator.type}:'long'}}"))
     }
-<<<<<<< HEAD
-=======
 
     @Test
     fun `query id with dsl is ok`() {
@@ -241,5 +217,4 @@
         assertEquals(objectIdArticle, article2Col.findOne(objectIdArticle::_id eq objectIdArticle._id))
         assertEquals(shop, shopCol.findOne(shop::id eq shop.id))
     }
->>>>>>> 210c7727
 }