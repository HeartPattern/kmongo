--- conflicted
+++ resolved
@@ -37,13 +37,10 @@
             <artifactId>kmongo-id-jackson</artifactId>
         </dependency>
         <dependency>
-<<<<<<< HEAD
-=======
             <groupId>org.litote.kmongo</groupId>
             <artifactId>kmongo-property</artifactId>
         </dependency>
         <dependency>
->>>>>>> 210c7727
             <groupId>org.mongodb</groupId>
             <artifactId>mongodb-driver-core</artifactId>
             <scope>provided</scope>
